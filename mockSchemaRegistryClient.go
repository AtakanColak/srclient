package srclient

import (
	"errors"
	"fmt"
	"net/url"
	"regexp"
	"sort"
)

// MockSchemaRegistryClient is a ISchemaRegistryClient used for testing purposes
type MockSchemaRegistryClient struct {
	schemaRegistryURL    string
	credentials          *credentials
	schemaCache          map[string]map[*Schema]int
	idCache              map[int]*Schema
	ids                  *Ids
	codecCreationEnabled bool
}

// Ids is a pseudo schema id counter
type Ids struct {
	ids int
}

<<<<<<< HEAD
//Constructor
=======
// CreateMockSchemaRegistryClient constructor
>>>>>>> a94a88c8
func CreateMockSchemaRegistryClient(mockURL string) MockSchemaRegistryClient {
	mockClient := MockSchemaRegistryClient{
		schemaRegistryURL:    mockURL,
		credentials:          nil,
		schemaCache:          map[string]map[*Schema]int{},
		idCache:              map[int]*Schema{},
		ids:                  &Ids{ids: 0},
		codecCreationEnabled: false,
	}

	return mockClient
}

/*
CreateSchema and add it to the MockSchemaRegistryClient

Mock Schema creation and registration. CreateSchema behaves in two possible ways according to the scenario:
1. The schema being registered is for an already existing `concrete subject`. In that case,
we increase our schemaID counter and register the schema under that subject in memory.
2. The schema being registered is for a previously unknown `concrete subject`. In that case,
we set this schema as the first version of the subject and store it in memory.

Note that there is no enforcement of schema compatibility, any schema goes for all subjects.
*/
func (mck MockSchemaRegistryClient) CreateSchema(subject string, schema string, schemaType SchemaType, isKey bool, references ...Reference) (*Schema, error) {
	concreteSubject := getConcreteSubject(subject, isKey)
	switch schemaType {
	case Avro, Json:
		compiledRegex := regexp.MustCompile(`\r?\n`)
		schema = compiledRegex.ReplaceAllString(schema, " ")
	case Protobuf:
		break
	default:
		return nil, fmt.Errorf("invalid schema type. valid values are Avro, Json, or Protobuf")
	}

	// Subject exists, we just need a new version of the schema registered
	resultFromSchemaCache, ok := mck.schemaCache[concreteSubject]
	if ok {
		for s := range resultFromSchemaCache {
			if s.schema == schema {
				registeredID := s.id
				posErr := url.Error{
					Op:  "POST",
					URL: mck.schemaRegistryURL + fmt.Sprintf("/subjects/%s/versions", concreteSubject),
<<<<<<< HEAD
					Err: errors.New(fmt.Sprintf("Schema already registered with id %d", registeredID)),
=======
					Err: fmt.Errorf("Schema already registered with id %d", registeredID),
>>>>>>> a94a88c8
				}
				return nil, &posErr
			}
		}

		mck.ids.ids++
		result := mck.generateVersion(concreteSubject, schema)
<<<<<<< HEAD
		return result, nil
	} else {

		//Subject does not exist, We need full registration
		mck.ids.ids++
		result := mck.generateVersion(concreteSubject, schema)
=======
>>>>>>> a94a88c8
		return result, nil
	}
	//Subject does not exist, We need full registration
	mck.ids.ids++
	result := mck.generateVersion(concreteSubject, schema)
	return result, nil
}

<<<<<<< HEAD
// Returns a Schema for the given ID
func (mck MockSchemaRegistryClient) GetSchema(schemaID int) (*Schema, error) {
=======
// GetSchemaByID given
func (mck MockSchemaRegistryClient) GetSchemaByID(schemaID int) (*Schema, error) {
>>>>>>> a94a88c8
	posErr := url.Error{
		Op:  "GET",
		URL: mck.schemaRegistryURL + fmt.Sprintf("/schemas/ids/%d", schemaID),
		Err: errors.New("Schema ID is not registered"),
	}

	thisSchema, ok := mck.idCache[schemaID]
	if !ok {
		return nil, &posErr
	}
	return thisSchema, nil
}

<<<<<<< HEAD
// Returns the highest ordinal version of a Schema for a given `concrete subject`
=======
// GetLatestSchema returns the highest ordinal version of a Schema for a given `concrete subject`
>>>>>>> a94a88c8
func (mck MockSchemaRegistryClient) GetLatestSchema(subject string, isKey bool) (*Schema, error) {
	versions, getSchemaVersionErr := mck.GetSchemaVersions(subject, isKey)
	if getSchemaVersionErr != nil {
		return nil, getSchemaVersionErr
	}

	latestVersion := versions[len(versions)-1]
<<<<<<< HEAD
	thisSchema, err := mck.GetSchemaByVersion(subject, latestVersion, isKey)
=======
	thisSchema, err := mck.GetSchemaByVersion(subject, fmt.Sprint(latestVersion), isKey)
>>>>>>> a94a88c8
	if err != nil {
		return nil, err
	}

	return thisSchema, nil
}

<<<<<<< HEAD
// Returns the array of versions this subject has previously registered
=======
// GetSchemaVersions returns the array of versions this subject has previously registered
>>>>>>> a94a88c8
func (mck MockSchemaRegistryClient) GetSchemaVersions(subject string, isKey bool) ([]int, error) {
	concreteSubject := getConcreteSubject(subject, isKey)
	versions := mck.allVersions(concreteSubject)
	return versions, nil
}

// GetSchemaByVersion returns the given Schema according to the passed in subject and version number
func (mck MockSchemaRegistryClient) GetSchemaByVersion(subject string, version string, isKey bool) (*Schema, error) {
	concreteSubject := getConcreteSubject(subject, isKey)
	schema := &Schema{}
	schemaVersionMap, ok := mck.schemaCache[concreteSubject]
	if !ok {
		posErr := url.Error{
			Op:  "GET",
<<<<<<< HEAD
			URL: mck.schemaRegistryURL + fmt.Sprintf("/subjects/%s/versions/%d", concreteSubject, version),
=======
			URL: mck.schemaRegistryURL + fmt.Sprintf("/subjects/%s/versions/%s", concreteSubject, version),
>>>>>>> a94a88c8
			Err: errors.New("Subject Not found"),
		}
		return nil, &posErr
	}
	for schemaL, id := range schemaVersionMap {
		if fmt.Sprint(id) == version {
			schema = schemaL
		}
	}

	if schema == nil {
		posErr := url.Error{
			Op:  "GET",
<<<<<<< HEAD
			URL: mck.schemaRegistryURL + fmt.Sprintf("/subjects/%s/versions/%d", concreteSubject, version),
=======
			URL: mck.schemaRegistryURL + fmt.Sprintf("/subjects/%s/versions/%s", concreteSubject, version),
>>>>>>> a94a88c8
			Err: errors.New("Version Not found"),
		}
		return nil, &posErr
	}

	return schema, nil
}

<<<<<<< HEAD
// Returns all registered subjects
=======
// GetSchemaBySubject returns the given Schema according to the passed in subject
func (mck MockSchemaRegistryClient) GetSchemaBySubject(subject string, isKey bool) (*Schema, error) {
	return mck.GetLatestSchema(subject, isKey)
}

// GetSubjects returns all registered subjects
>>>>>>> a94a88c8
func (mck MockSchemaRegistryClient) GetSubjects() ([]string, error) {
	allSubjects := make([]string, 0, len(mck.schemaCache))
	for subject := range mck.schemaCache {
		allSubjects = append(allSubjects, subject)
	}
	return allSubjects, nil
}

/*
The classes below are implemented to accommodate ISchemaRegistryClient; However, they do nothing.
*/
<<<<<<< HEAD
=======

// SetCredentials noop
>>>>>>> a94a88c8
func (mck MockSchemaRegistryClient) SetCredentials(username string, password string) {
	// Nothing because mockSchemaRegistryClient is actually very vulnerable
}

<<<<<<< HEAD
func (mck MockSchemaRegistryClient) SetTimeout(timeout time.Duration) {
	// Nothing because there is no timeout for cache
}

=======
// SetCachingEnabled noop
>>>>>>> a94a88c8
func (mck MockSchemaRegistryClient) SetCachingEnabled(value bool) {
	// Nothing because caching is always enabled, duh
}

<<<<<<< HEAD
=======
// SetCodecCreationEnabled noop
>>>>>>> a94a88c8
func (mck MockSchemaRegistryClient) SetCodecCreationEnabled(value bool) {
	// Nothing because codecs do not matter in the inMem storage of schemas
}

/*
These classes are written as helpers and therefore, are not exported.
generateVersion will register a new version of the schema passed, it will NOT do any checks
for the schema being already registered, or for the advancing of the schema ID, these are expected to be
handled beforehand by the environment.
allVersions returns an ordered int[] with all versions for a given subject. It does NOT
qualify for key/value subjects, it expects to have a `concrete subject` passed on to do the checks.
*/
func (mck MockSchemaRegistryClient) generateVersion(subject string, schema string) *Schema {
	versions := mck.allVersions(subject)
	schemaVersionMap := map[*Schema]int{}
	var currentVersion int
	if len(versions) == 0 {
		currentVersion = 1
	} else {
		schemaVersionMap = mck.schemaCache[subject]
		currentVersion = versions[len(versions)-1] + 1
	}

	schemaToRegister := Schema{
		id:      mck.ids.ids,
		schema:  schema,
		version: currentVersion,
		codec:   nil,
	}

	schemaVersionMap[&schemaToRegister] = currentVersion
	mck.schemaCache[subject] = schemaVersionMap
	mck.idCache[mck.ids.ids] = &schemaToRegister

	return &schemaToRegister
}

func (mck MockSchemaRegistryClient) allVersions(subject string) []int {
	versions := []int{}
	result, ok := mck.schemaCache[subject]
	if ok {
		for _, version := range result {
			versions = append(versions, version)
		}
		sort.Ints(versions)
	}

	return versions
}<|MERGE_RESOLUTION|>--- conflicted
+++ resolved
@@ -23,11 +23,7 @@
 	ids int
 }
 
-<<<<<<< HEAD
-//Constructor
-=======
 // CreateMockSchemaRegistryClient constructor
->>>>>>> a94a88c8
 func CreateMockSchemaRegistryClient(mockURL string) MockSchemaRegistryClient {
 	mockClient := MockSchemaRegistryClient{
 		schemaRegistryURL:    mockURL,
@@ -73,11 +69,7 @@
 				posErr := url.Error{
 					Op:  "POST",
 					URL: mck.schemaRegistryURL + fmt.Sprintf("/subjects/%s/versions", concreteSubject),
-<<<<<<< HEAD
-					Err: errors.New(fmt.Sprintf("Schema already registered with id %d", registeredID)),
-=======
 					Err: fmt.Errorf("Schema already registered with id %d", registeredID),
->>>>>>> a94a88c8
 				}
 				return nil, &posErr
 			}
@@ -85,15 +77,6 @@
 
 		mck.ids.ids++
 		result := mck.generateVersion(concreteSubject, schema)
-<<<<<<< HEAD
-		return result, nil
-	} else {
-
-		//Subject does not exist, We need full registration
-		mck.ids.ids++
-		result := mck.generateVersion(concreteSubject, schema)
-=======
->>>>>>> a94a88c8
 		return result, nil
 	}
 	//Subject does not exist, We need full registration
@@ -102,13 +85,8 @@
 	return result, nil
 }
 
-<<<<<<< HEAD
-// Returns a Schema for the given ID
-func (mck MockSchemaRegistryClient) GetSchema(schemaID int) (*Schema, error) {
-=======
 // GetSchemaByID given
 func (mck MockSchemaRegistryClient) GetSchemaByID(schemaID int) (*Schema, error) {
->>>>>>> a94a88c8
 	posErr := url.Error{
 		Op:  "GET",
 		URL: mck.schemaRegistryURL + fmt.Sprintf("/schemas/ids/%d", schemaID),
@@ -122,11 +100,7 @@
 	return thisSchema, nil
 }
 
-<<<<<<< HEAD
-// Returns the highest ordinal version of a Schema for a given `concrete subject`
-=======
 // GetLatestSchema returns the highest ordinal version of a Schema for a given `concrete subject`
->>>>>>> a94a88c8
 func (mck MockSchemaRegistryClient) GetLatestSchema(subject string, isKey bool) (*Schema, error) {
 	versions, getSchemaVersionErr := mck.GetSchemaVersions(subject, isKey)
 	if getSchemaVersionErr != nil {
@@ -134,11 +108,7 @@
 	}
 
 	latestVersion := versions[len(versions)-1]
-<<<<<<< HEAD
-	thisSchema, err := mck.GetSchemaByVersion(subject, latestVersion, isKey)
-=======
 	thisSchema, err := mck.GetSchemaByVersion(subject, fmt.Sprint(latestVersion), isKey)
->>>>>>> a94a88c8
 	if err != nil {
 		return nil, err
 	}
@@ -146,11 +116,7 @@
 	return thisSchema, nil
 }
 
-<<<<<<< HEAD
-// Returns the array of versions this subject has previously registered
-=======
 // GetSchemaVersions returns the array of versions this subject has previously registered
->>>>>>> a94a88c8
 func (mck MockSchemaRegistryClient) GetSchemaVersions(subject string, isKey bool) ([]int, error) {
 	concreteSubject := getConcreteSubject(subject, isKey)
 	versions := mck.allVersions(concreteSubject)
@@ -165,11 +131,7 @@
 	if !ok {
 		posErr := url.Error{
 			Op:  "GET",
-<<<<<<< HEAD
-			URL: mck.schemaRegistryURL + fmt.Sprintf("/subjects/%s/versions/%d", concreteSubject, version),
-=======
 			URL: mck.schemaRegistryURL + fmt.Sprintf("/subjects/%s/versions/%s", concreteSubject, version),
->>>>>>> a94a88c8
 			Err: errors.New("Subject Not found"),
 		}
 		return nil, &posErr
@@ -183,11 +145,7 @@
 	if schema == nil {
 		posErr := url.Error{
 			Op:  "GET",
-<<<<<<< HEAD
-			URL: mck.schemaRegistryURL + fmt.Sprintf("/subjects/%s/versions/%d", concreteSubject, version),
-=======
 			URL: mck.schemaRegistryURL + fmt.Sprintf("/subjects/%s/versions/%s", concreteSubject, version),
->>>>>>> a94a88c8
 			Err: errors.New("Version Not found"),
 		}
 		return nil, &posErr
@@ -196,16 +154,12 @@
 	return schema, nil
 }
 
-<<<<<<< HEAD
-// Returns all registered subjects
-=======
 // GetSchemaBySubject returns the given Schema according to the passed in subject
 func (mck MockSchemaRegistryClient) GetSchemaBySubject(subject string, isKey bool) (*Schema, error) {
 	return mck.GetLatestSchema(subject, isKey)
 }
 
 // GetSubjects returns all registered subjects
->>>>>>> a94a88c8
 func (mck MockSchemaRegistryClient) GetSubjects() ([]string, error) {
 	allSubjects := make([]string, 0, len(mck.schemaCache))
 	for subject := range mck.schemaCache {
@@ -217,31 +171,23 @@
 /*
 The classes below are implemented to accommodate ISchemaRegistryClient; However, they do nothing.
 */
-<<<<<<< HEAD
-=======
 
 // SetCredentials noop
->>>>>>> a94a88c8
 func (mck MockSchemaRegistryClient) SetCredentials(username string, password string) {
 	// Nothing because mockSchemaRegistryClient is actually very vulnerable
 }
 
-<<<<<<< HEAD
+
 func (mck MockSchemaRegistryClient) SetTimeout(timeout time.Duration) {
 	// Nothing because there is no timeout for cache
 }
 
-=======
 // SetCachingEnabled noop
->>>>>>> a94a88c8
 func (mck MockSchemaRegistryClient) SetCachingEnabled(value bool) {
 	// Nothing because caching is always enabled, duh
 }
 
-<<<<<<< HEAD
-=======
 // SetCodecCreationEnabled noop
->>>>>>> a94a88c8
 func (mck MockSchemaRegistryClient) SetCodecCreationEnabled(value bool) {
 	// Nothing because codecs do not matter in the inMem storage of schemas
 }
