package srclient

import (
	"bytes"
	"context"
	"encoding/json"
	"fmt"
	"io"
	"io/ioutil"
	"net/http"
	"regexp"
	"strconv"
	"strings"
	"sync"
	"time"

	"github.com/linkedin/goavro/v2"
<<<<<<< HEAD

	"golang.org/x/sync/semaphore"
)

// ISchemaRegistryClient provides the
// definition of the operations that
// this Schema Registry client provides.
type ISchemaRegistryClient interface {
	GetSubjects() ([]string, error)

	GetLatestSchema(subject string, isKey bool) (*Schema, error)
	GetSchemaVersions(subject string, isKey bool) ([]int, error)

	GetSchemaByID(schemaID int) (*Schema, error)
	GetSchemaBySubject(subject string, isKey bool) (*Schema, error)
	GetSchemaByVersion(subject string, version int, isKey bool) (*Schema, error)

	CreateSchema(subject string, schema string, schemaType SchemaType, isKey bool, references ...Reference) (*Schema, error)

	SetCachingEnabled(value bool)
	SetCodecCreationEnabled(value bool)
}
=======

	"golang.org/x/sync/semaphore"
)
>>>>>>> a94a88c8

// SchemaRegistryClient allows interactions with
// Schema Registry over HTTP. Applications using
// this client can retrieve data about schemas,
// which in turn can be used to serialize and
// deserialize data.
type SchemaRegistryClient struct {
	schemaRegistryURL        string
	credentials              *credentials
	httpClient               *http.Client
	cachingEnabled           bool
	cachingEnabledLock       sync.RWMutex
	codecCreationEnabled     bool
	codecCreationEnabledLock sync.RWMutex

	idSchemaCache     map[int]*Schema
	idSchemaCacheLock sync.RWMutex

	subjectSchemaCache     map[string]*Schema
	subjectSchemaCacheLock sync.RWMutex

	sem *semaphore.Weighted
}

const (
	schemaByID       = "/schemas/ids/%d"
	subjectVersions  = "/subjects/%s/versions"
	subjectByVersion = "/subjects/%s/versions/%s"
	subjects         = "/subjects"
	contentType      = "application/vnd.schemaregistry.v1+json"
)

// CreateSchemaRegistryClient creates a client that allows
// interactions with Schema Registry over HTTP. Applications
// using this client can retrieve data about schemas, which
// in turn can be used to serialize and deserialize records.
func CreateSchemaRegistryClient(schemaRegistryURL string) *SchemaRegistryClient {
	return &SchemaRegistryClient{
		schemaRegistryURL:    schemaRegistryURL,
		httpClient:           &http.Client{Timeout: 5 * time.Second},
		cachingEnabled:       true,
		codecCreationEnabled: true,
		idSchemaCache:        make(map[int]*Schema),
		subjectSchemaCache:   make(map[string]*Schema),
		sem:                  semaphore.NewWeighted(16),
	}
}

// CreateSchemaRegistryClientWithOptions exposes the ability to give custom options
func CreateSchemaRegistryClientWithOptions(schemaRegistryURL string, options ...Option) *SchemaRegistryClient {
	client := CreateSchemaRegistryClient(schemaRegistryURL)
	for _, option := range options {
		option(client)
	}
	return client
}

// GetSubjects returns a list of all subjects in the registry
func (client *SchemaRegistryClient) GetSubjects() ([]string, error) {
	resp, err := client.httpRequest("GET", subjects, nil)
	if err != nil {
		return nil, err
	}
	var allSubjects = []string{}
	err = json.Unmarshal(resp, &allSubjects)
	if err != nil {
		return nil, err
	}
	return allSubjects, nil
}

// GetLatestSchema gets the schema associated with the given subject.
// The schema returned contains the last version for that subject.
func (client *SchemaRegistryClient) GetLatestSchema(subject string, isKey bool) (*Schema, error) {
	return client.requestSchemaByVersion(subject, "latest", isKey)
}

// GetSchemaVersions returns a list of versions from a given subject.
func (client *SchemaRegistryClient) GetSchemaVersions(subject string, isKey bool) ([]int, error) {

	concreteSubject := getConcreteSubject(subject, isKey)
	resp, err := client.httpRequest("GET", fmt.Sprintf(subjectVersions, concreteSubject), nil)
	if err != nil {
		return nil, err
	}

	var versions = []int{}
	err = json.Unmarshal(resp, &versions)
	if err != nil {
		return nil, err
	}

	return versions, nil
}

// GetSchemaByID gets the schema associated with the given id.
func (client *SchemaRegistryClient) GetSchemaByID(id int) (*Schema, error) {
	if schema, ok := client.getFromIDCache(id); ok {
		return schema, nil
	}
	return client.requestSchemaByID(id)
}

// GetSchemaBySubject gets the schema associated with the given subject.
func (client *SchemaRegistryClient) GetSchemaBySubject(subject string, isKey bool) (*Schema, error) {
	concreteSubject := getConcreteSubject(subject, isKey)
	if schema, ok := client.getFromSubjectCache(concreteSubject); ok {
		return schema, nil
	}
	return client.GetLatestSchema(subject, isKey)
}

// GetSchemaByVersion gets the schema associated with the given subject.
// The schema returned contains the version specified as a parameter.
func (client *SchemaRegistryClient) GetSchemaByVersion(subject, version string, isKey bool) (*Schema, error) {
	concreteSubject := getConcreteSubject(subject, isKey)
	cacheKey := cacheKey(concreteSubject, version)
	if schema, ok := client.getFromVersionCache(cacheKey); ok {
		return schema, nil
	}
	return client.requestSchemaByVersion(subject, version, isKey)
}

// CreateSchema creates a new schema in Schema Registry and associates
// with the subject provided. It returns the newly created schema with
// all its associated information.
func (client *SchemaRegistryClient) CreateSchema(subject string, schema string, schemaType SchemaType, isKey bool, references ...Reference) (*Schema, error) {
	concreteSubject := getConcreteSubject(subject, isKey)

	switch schemaType {
	case Avro, Json:
		compiledRegex := regexp.MustCompile(`\r?\n`)
		schema = compiledRegex.ReplaceAllString(schema, " ")
	case Protobuf:
		break
	default:
		return nil, fmt.Errorf("invalid schema type. valid values are Avro, Json, or Protobuf")
	}

	if references == nil {
		references = make([]Reference, 0)
	}

	schemaReq := schemaRequest{Schema: schema, SchemaType: schemaType.String(), References: references}
	schemaBytes, err := json.Marshal(schemaReq)
	if err != nil {
		return nil, err
	}

	payload := bytes.NewBuffer(schemaBytes)
	resp, err := client.httpRequest("POST", fmt.Sprintf(subjectVersions, concreteSubject), payload)
	if err != nil {
		return nil, err
	}

	schemaResp := new(schemaResponse)
	err = json.Unmarshal(resp, &schemaResp)
	if err != nil {
		return nil, createError(strings.NewReader(err.Error()))
	}

	// Conceptually, the schema returned below will be the
	// exactly same one created above. However, since Schema
	// Registry can have multiple concurrent clients writing
	// schemas, this may produce an incorrect result. Thus,
	// this logic strongly relies on the idempotent guarantees
	// from Schema Registry, as well as in the best practice
	// that schemas don't change very often.
	return client.GetLatestSchema(subject, isKey)
}

// SetCachingEnabled allows the client to cache any values
// that have been returned, which may speed up performance
// if these values rarely changes.
func (client *SchemaRegistryClient) SetCachingEnabled(value bool) {
	client.cachingEnabledLock.Lock()
	defer client.cachingEnabledLock.Unlock()
	client.cachingEnabled = value
}

// SetCodecCreationEnabled allows the application to enable/disable
// the automatic creation of codec's when schemas are returned.
func (client *SchemaRegistryClient) SetCodecCreationEnabled(value bool) {
	client.codecCreationEnabledLock.Lock()
	defer client.codecCreationEnabledLock.Unlock()
	client.codecCreationEnabled = value
}

func (client *SchemaRegistryClient) requestSchemaByID(id int) (*Schema, error) {
	uri := fmt.Sprintf(schemaByID, id)
	resp, err := client.httpRequest("GET", uri, nil)
	if err != nil {
		return nil, err
	}
<<<<<<< HEAD

	schema, err := client.schemaFromResponse(resp)
	if err != nil {
		return nil, err
	}

	client.cacheByID(schema)
	return schema, nil
}

=======

	schema, err := client.schemaFromResponse(resp)
	if err != nil {
		return nil, err
	}

	client.cacheByID(schema)
	return schema, nil
}

>>>>>>> a94a88c8
func (client *SchemaRegistryClient) requestSchemaByVersion(subject, version string, isKey bool) (*Schema, error) {
	concreteSubject := getConcreteSubject(subject, isKey)
	uri := fmt.Sprintf(subjectByVersion, concreteSubject, version)

	resp, err := client.httpRequest("GET", uri, nil)
	if err != nil {
		return nil, err
	}

	schema, err := client.schemaFromResponse(resp)
	if err != nil {
		return nil, err
	}

	client.cacheByVersion(concreteSubject, schema)

	return schema, nil
}

func (client *SchemaRegistryClient) schemaFromResponse(resp []byte) (*Schema, error) {
	schemaResp := new(schemaResponse)
	err := json.Unmarshal(resp, schemaResp)
	if err != nil {
		return nil, err
	}

	var codec *goavro.Codec
	if client.isCodecCreationEnabled() {
		codec, err = goavro.NewCodec(schemaResp.Schema)
		if err != nil {
			return nil, err
		}
	}

	return &Schema{
		id:      schemaResp.ID,
		schema:  schemaResp.Schema,
		version: schemaResp.Version,
		codec:   codec,
	}, nil
}

func (client *SchemaRegistryClient) httpRequest(method, uri string, payload io.Reader) ([]byte, error) {
	client.sem.Acquire(context.Background(), 1)
	defer client.sem.Release(1)

	url := fmt.Sprintf("%s%s", client.schemaRegistryURL, uri)
	req, err := http.NewRequest(method, url, payload)
	if err != nil {
		return nil, err
	}
	if client.credentials != nil {
		req.SetBasicAuth(client.credentials.username, client.credentials.password)
	}
	req.Header.Set("Content-Type", contentType)
	resp, err := client.httpClient.Do(req)
	if err != nil {
		return nil, err
	}

	if resp != nil {
		defer resp.Body.Close()
	}
	if resp.StatusCode < 200 || resp.StatusCode > 299 {
		return nil, createError(resp.Body)
	}

	return ioutil.ReadAll(resp.Body)
}

func (client *SchemaRegistryClient) isCachingEnabled() bool {
	client.cachingEnabledLock.RLock()
	defer client.cachingEnabledLock.RUnlock()
	return client.cachingEnabled
}

func (client *SchemaRegistryClient) isCodecCreationEnabled() bool {
	client.codecCreationEnabledLock.RLock()
	defer client.codecCreationEnabledLock.RUnlock()
	return client.codecCreationEnabled
}

func (client *SchemaRegistryClient) getFromIDCache(id int) (*Schema, bool) {
	if !client.isCachingEnabled() {
		return nil, false
	}
	client.idSchemaCacheLock.RLock()
	defer client.idSchemaCacheLock.RUnlock()
	val, exists := client.idSchemaCache[id]
	return val, exists
}

func (client *SchemaRegistryClient) getFromSubjectCache(concreteSubject string) (*Schema, bool) {
	cacheKeyByLatest := cacheKey(concreteSubject, "latest")
	return client.getFromVersionCache(cacheKeyByLatest)
}

func (client *SchemaRegistryClient) getFromVersionCache(cacheKey string) (*Schema, bool) {
	if !client.isCachingEnabled() {
		return nil, false
	}
	client.subjectSchemaCacheLock.RLock()
	defer client.subjectSchemaCacheLock.RUnlock()
	val, exists := client.subjectSchemaCache[cacheKey]
	return val, exists
}

func (client *SchemaRegistryClient) cacheByVersion(concreteSubject string, schema *Schema) {
	if !client.isCachingEnabled() {
		return
	}

	defer client.cacheByID(schema)

	cacheKeyByLatest := cacheKey(concreteSubject, "latest")
	cacheKeyByVersion := cacheKey(concreteSubject, strconv.Itoa(schema.Version()))

	client.subjectSchemaCacheLock.Lock()
	defer client.subjectSchemaCacheLock.Unlock()
	latestSchema, ok := client.subjectSchemaCache[cacheKeyByLatest]
	if !ok {
		client.subjectSchemaCache[cacheKeyByLatest] = schema
	} else if latestSchema.Version() < schema.Version() {
		client.subjectSchemaCache[cacheKeyByLatest] = schema
	}
	client.subjectSchemaCache[cacheKeyByVersion] = schema
}

func (client *SchemaRegistryClient) cacheByID(schema *Schema) {
	if !client.isCachingEnabled() {
		return
	}
	client.idSchemaCacheLock.Lock()
	defer client.idSchemaCacheLock.Unlock()
	client.idSchemaCache[schema.ID()] = schema
}

func cacheKey(subject string, version string) string {
	return fmt.Sprintf("%s-%s", subject, version)
}

func getConcreteSubject(subject string, isKey bool) string {
	if isKey {
		subject = fmt.Sprintf("%s-key", subject)
	} else {
		subject = fmt.Sprintf("%s-value", subject)
	}
	return subject
}

func createError(r io.Reader) error {
	decoder := json.NewDecoder(r)
	var errorResp struct {
		ErrorCode int    `json:"error_code"`
		Message   string `json:"message"`
	}
	err := decoder.Decode(&errorResp)
	if err == nil {
		return fmt.Errorf("%d: %s", errorResp.ErrorCode, errorResp.Message)
	}
	return fmt.Errorf("error outside of error format: %w", err)
}<|MERGE_RESOLUTION|>--- conflicted
+++ resolved
@@ -15,34 +15,8 @@
 	"time"
 
 	"github.com/linkedin/goavro/v2"
-<<<<<<< HEAD
-
 	"golang.org/x/sync/semaphore"
 )
-
-// ISchemaRegistryClient provides the
-// definition of the operations that
-// this Schema Registry client provides.
-type ISchemaRegistryClient interface {
-	GetSubjects() ([]string, error)
-
-	GetLatestSchema(subject string, isKey bool) (*Schema, error)
-	GetSchemaVersions(subject string, isKey bool) ([]int, error)
-
-	GetSchemaByID(schemaID int) (*Schema, error)
-	GetSchemaBySubject(subject string, isKey bool) (*Schema, error)
-	GetSchemaByVersion(subject string, version int, isKey bool) (*Schema, error)
-
-	CreateSchema(subject string, schema string, schemaType SchemaType, isKey bool, references ...Reference) (*Schema, error)
-
-	SetCachingEnabled(value bool)
-	SetCodecCreationEnabled(value bool)
-}
-=======
-
-	"golang.org/x/sync/semaphore"
-)
->>>>>>> a94a88c8
 
 // SchemaRegistryClient allows interactions with
 // Schema Registry over HTTP. Applications using
@@ -237,8 +211,7 @@
 	if err != nil {
 		return nil, err
 	}
-<<<<<<< HEAD
-
+	
 	schema, err := client.schemaFromResponse(resp)
 	if err != nil {
 		return nil, err
@@ -248,18 +221,6 @@
 	return schema, nil
 }
 
-=======
-
-	schema, err := client.schemaFromResponse(resp)
-	if err != nil {
-		return nil, err
-	}
-
-	client.cacheByID(schema)
-	return schema, nil
-}
-
->>>>>>> a94a88c8
 func (client *SchemaRegistryClient) requestSchemaByVersion(subject, version string, isKey bool) (*Schema, error) {
 	concreteSubject := getConcreteSubject(subject, isKey)
 	uri := fmt.Sprintf(subjectByVersion, concreteSubject, version)
